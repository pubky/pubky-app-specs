--- conflicted
+++ resolved
@@ -21,10 +21,7 @@
 ///
 /// Where tag_id is Crockford-base32(Blake3("{uri_tagged}:{label}")[:half])
 #[derive(Serialize, Deserialize, Default, Debug)]
-<<<<<<< HEAD
-=======
 #[cfg_attr(feature = "openapi", derive(ToSchema))]
->>>>>>> 5524caed
 pub struct PubkyAppTag {
     pub uri: String,
     pub label: String,
@@ -57,19 +54,16 @@
 }
 
 impl Validatable for PubkyAppTag {
-<<<<<<< HEAD
-    async fn sanitize(self) -> Result<Self, DynError> {
+    fn sanitize(self) -> Self {
         // Remove spaces from the tag and keep it as one word
-        let mut label = self
-            .label
-            .chars()
-            .filter(|c| !c.is_whitespace())
-            .collect::<String>();
-=======
-    fn sanitize(self) -> Self {
->>>>>>> 5524caed
+        // let mut label = self
+        //     .label
+        //     .chars()
+        //     .filter(|c| !c.is_whitespace())
+        //     .collect::<String>();
+
         // Convert label to lowercase and trim
-        label = label.trim().to_lowercase();
+        let mut label = self.label.trim().to_lowercase();
 
         // Enforce maximum label length safely
         label = label.chars().take(MAX_TAG_LABEL_LENGTH).collect::<String>();
@@ -116,8 +110,7 @@
 #[cfg(test)]
 mod tests {
     use super::*;
-<<<<<<< HEAD
-    use tokio;
+    use crate::{traits::Validatable, APP_PATH};
 
     #[test]
     fn test_label_id() {
@@ -129,9 +122,13 @@
             created_at: 1627849723,
             label: "cool".to_string(),
         };
+
+        let new_tag_id = tag.create_id();
+        assert!(!tag_id.is_empty());
+
         // Check if the tag ID is correct
         assert_eq!(
-            tag.create_id(),
+            new_tag_id,
             tag_id
         );
 
@@ -147,79 +144,6 @@
             tag_id
         );
     }
-
-    #[tokio::test]
-    async fn test_incorrect_label() -> Result<(), DynError> {
-        let tag = PubkyAppTag {
-            uri: "user_id/pub/pubky.app/posts/post_id".to_string(),
-            created_at: 1627849723,
-            label: "cool".to_string(),
-        };
-
-        match tag.sanitize().await {
-            Err(e) => assert_eq!(e.to_string(), "Invalid URI in tag".to_string(), "The error message is not related URI or the message description is wrong"),
-            _ => ()
-        };
-
-        let tag = PubkyAppTag {
-            uri: "pubky://user_id/pub/pubky.app/posts/post_id".to_string(),
-            created_at: 1627849723,
-            label: "coolc00lcolaca0g00llooll".to_string(),
-        };
-
-        // Precomputed earlier
-        let label_id = "8WXXXXHK028RH8AWBZZNHJYDN4";
-
-        match tag.validate(label_id).await {
-            Err(e) => assert_eq!(e.to_string(), "Tag label exceeds maximum length".to_string(), "The error message is not related tag length or the message description is wrong"),
-            _ => ()
-        };
-
-        Ok(())
-
-
-    }
-
-    #[tokio::test]
-    async fn test_white_space_tag() -> Result<(), DynError> {
-        // All the tags has to be that label after sanitation
-        let label = "cool";
-
-        let leading_whitespace = PubkyAppTag {
-            uri: "pubky://user_id/pub/pubky.app/posts/post_id".to_string(),
-            created_at: 1627849723,
-            label: " cool".to_string(),
-        };
-        let mut sanitazed_label = leading_whitespace.sanitize().await?;
-        assert_eq!(sanitazed_label.label, label);
-
-        let trailing_whitespace = PubkyAppTag {
-            uri: "pubky://user_id/pub/pubky.app/posts/post_id".to_string(),
-            created_at: 1627849723,
-            label: " cool".to_string(),
-        };
-        sanitazed_label = trailing_whitespace.sanitize().await?;
-        assert_eq!(sanitazed_label.label, label);
-
-        let space_between = PubkyAppTag {
-            uri: "pubky://user_id/pub/pubky.app/posts/post_id".to_string(),
-            created_at: 1627849723,
-            label: "co ol".to_string(),
-        };
-        sanitazed_label = space_between.sanitize().await?;
-        assert_eq!(sanitazed_label.label, label);
-
-        let space_between = PubkyAppTag {
-            uri: "pubky://user_id/pub/pubky.app/posts/post_id".to_string(),
-            created_at: 1627849723,
-            label: "   co ol ".to_string(),
-        };
-        sanitazed_label = space_between.sanitize().await?;
-        assert_eq!(sanitazed_label.label, label);
-
-        Ok(())
-=======
-    use crate::{traits::Validatable, APP_PATH};
 
     #[test]
     fn test_create_id() {
@@ -364,6 +288,64 @@
             result.unwrap_err().to_string(),
             "Validation Error: Invalid URI format: invalid_uri"
         );
->>>>>>> 5524caed
+    }
+
+    #[test]
+    fn test_incorrect_label() {
+        let tag = PubkyAppTag {
+            uri: "user_id/pub/pubky.app/posts/post_id".to_string(),
+            created_at: 1627849723,
+            label: "cool".to_string(),
+        };
+        let tag_id = tag.create_id();
+
+        match tag.validate(&tag_id) {
+            Err(e) => assert_eq!(e.to_string(), format!("Validation Error: Invalid URI format: {}", tag.uri), "The error message is not related URI or the message description is wrong"),
+            _ => ()
+        };
+
+        let tag = PubkyAppTag {
+            uri: "pubky://user_id/pub/pubky.app/posts/post_id".to_string(),
+            created_at: 1627849723,
+            label: "coolc00lcolaca0g00llooll".to_string(),
+        };
+
+        // Precomputed earlier
+        let label_id = tag.create_id();
+
+        match tag.validate(&label_id) {
+            Err(e) => assert_eq!(e.to_string(), "Validation Error: Tag label exceeds maximum length".to_string(), "The error message is not related tag length or the message description is wrong"),
+            _ => ()
+        };
+    }
+
+    #[test]
+    fn test_white_space_tag() {
+        // All the tags has to be that label after sanitation
+        let label = "cool";
+
+        let leading_whitespace = PubkyAppTag {
+            uri: "pubky://user_id/pub/pubky.app/posts/post_id".to_string(),
+            created_at: 1627849723,
+            label: " cool".to_string(),
+        };
+        let mut sanitazed_label = leading_whitespace.sanitize();
+        assert_eq!(sanitazed_label.label, label);
+
+        let trailing_whitespace = PubkyAppTag {
+            uri: "pubky://user_id/pub/pubky.app/posts/post_id".to_string(),
+            created_at: 1627849723,
+            label: " cool".to_string(),
+        };
+        sanitazed_label = trailing_whitespace.sanitize();
+        assert_eq!(sanitazed_label.label, label);
+
+        let space_between = PubkyAppTag {
+            uri: "pubky://user_id/pub/pubky.app/posts/post_id".to_string(),
+            created_at: 1627849723,
+            label: "   co ol ".to_string(),
+        };
+        sanitazed_label = space_between.sanitize();
+        assert_eq!(sanitazed_label.label, "co ol");
     }
 }