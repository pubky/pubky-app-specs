[package]
name = "pubky-app-specs"
version = "0.3.5"
edition = "2021"
description = "Pubky.app Data Model Specifications"
homepage = "https://pubky.app"
repository = "https://github.com/pubky/pubky-app-specs"
license = "MIT"
documentation = "https://github.com/pubky/pubky-app-specs"

[lib]
crate-type = ["cdylib", "rlib"]

[dependencies]
serde = { version = "1.0.217", features = ["derive"] }
serde_json = "1.0.138"
url = "2.5.4"
base32 = "0.5.1"
blake3 = "1.8.2"
mime = "0.3"
utoipa = { version = "5.4.0", optional = true }

[target.'cfg(target_arch = "wasm32")'.dependencies]
wasm-bindgen = "0.2.100"
serde-wasm-bindgen = "0.6.5"
js-sys = "0.3.77"
web-sys = "0.3.77"

[target.'cfg(target_arch = "wasm32")'.dev-dependencies]
wasm-bindgen-test = "0.3.50"

[target.'cfg(not(target_arch = "wasm32"))'.dev-dependencies]
<<<<<<< HEAD
pubky = "0.5.4"
tokio = { version = "1.45.1", features = ["full"] }
=======
pubky = "0.5.0-rc.2"
tokio = { version = "1.47.1", features = ["full"] }
>>>>>>> e4014c52
anyhow = "1.0.95"

[features]
openapi = ["utoipa"]

[profile.release]
opt-level = "z"   # Requests maximum optimization for binary size (“z” stands for “size”), rather than speed.
lto = true        # Enables link-time optimization, allowing the compiler to do more aggressive inlining/dead-code elimination across crates.
codegen-units = 1 # Forces compilation into a single code-generation unit, further helping inlining and dead-code elimination at link time.
panic = "abort"   # Ensures panics do not generate extra stack-unwinding code, reducing binary bloat. Panics will simply abort execution.<|MERGE_RESOLUTION|>--- conflicted
+++ resolved
@@ -30,13 +30,9 @@
 wasm-bindgen-test = "0.3.50"
 
 [target.'cfg(not(target_arch = "wasm32"))'.dev-dependencies]
-<<<<<<< HEAD
 pubky = "0.5.4"
-tokio = { version = "1.45.1", features = ["full"] }
-=======
 pubky = "0.5.0-rc.2"
-tokio = { version = "1.47.1", features = ["full"] }
->>>>>>> e4014c52
+tokio = { version = "1.47.1", features = ["full"] 
 anyhow = "1.0.95"
 
 [features]
